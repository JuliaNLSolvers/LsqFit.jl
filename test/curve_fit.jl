--- conflicted
+++ resolved
@@ -2,7 +2,6 @@
 @testset "curve fit" begin
     # before testing the model, check whether missing/null data is rejected
     tdata = [rand(1:10, 5)..., missing]
-<<<<<<< HEAD
     @test_throws ErrorException("The independent variable (`x`) contains `missing` values and a fit cannot be performed") LsqFit.check_data_health(tdata, tdata)
     tdata = [rand(1:10, 5)..., Inf]
     @test_throws ErrorException("The independent variable (`x`) contains non-finite (e.g. `Inf`, `NaN`) values and a fit cannot be performed") LsqFit.check_data_health(tdata, tdata)
@@ -12,19 +11,6 @@
     # fitting noisy data to an exponential model
     # TODO: Change to `.-x` when 0.5 support is dropped
     model(x, p) = p[1] .* exp.(-x .* p[2])
-=======
-    @test_throws ErrorException(
-        "Data contains `missing` values and a fit cannot be performed",
-    ) LsqFit.check_data_health(tdata, tdata)
-    tdata = [rand(1:10, 5)..., Inf]
-    @test_throws ErrorException(
-        "Data contains `Inf` or `NaN` values and a fit cannot be performed",
-    ) LsqFit.check_data_health(tdata, tdata)
-    tdata = [rand(1:10, 5)..., NaN]
-    @test_throws ErrorException(
-        "Data contains `Inf` or `NaN` values and a fit cannot be performed",
-    ) LsqFit.check_data_health(tdata, tdata)
->>>>>>> 8f8c18a0
 
     for T in (Float64, BigFloat)
         # fitting noisy data to an exponential model
