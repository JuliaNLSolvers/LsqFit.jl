struct LsqFitResult{P, R, J, W <: AbstractArray}
    param::P
    resid::R
    jacobian::J
    converged::Bool
    wt::W
end


StatsBase.coef(lfr::LsqFitResult) = lfr.param
StatsBase.dof(lfr::LsqFitResult) = nobs(lfr) - length(coef(lfr))
StatsBase.nobs(lfr::LsqFitResult) = length(lfr.resid)
StatsBase.rss(lfr::LsqFitResult) = sum(abs2, lfr.resid)
StatsBase.weights(lfr::LsqFitResult) = lfr.wt
StatsBase.residuals(lfr::LsqFitResult) = lfr.resid
mse(lfr::LsqFitResult) = rss(lfr)/dof(lfr)

<<<<<<< HEAD
function check_data_health(xdata, ydata)
    if any(isinf, xdata) || any(isinf, ydata) || any(isnan, xdata) || any(isnan, ydata)
        error("Data contains `Inf` or `NaN` values and a fit cannot be performed")
    end
end

# provide a method for those who have their own (non inplace) Jacobian function
function lmfit(f, g, p0::AbstractArray, wt::AbstractArray; kwargs...)
=======
# provide a method for those who have their own Jacobian function
function lmfit(f, g, p0::AbstractArray, wt::AbstractArray; autodiff = :finite, kwargs...)
>>>>>>> 00f282d2
    r = f(p0)
    R = OnceDifferentiable(f, g, p0, similar(r); inplace = false)
    lmfit(R, p0, wt; kwargs...)
end

<<<<<<< HEAD
#for inplace f and inplace g
function lmfit(f!, g!, p0::AbstractArray, wt::AbstractArray, r::AbstractArray; kwargs...)
    R = OnceDifferentiable(f!, g!, p0, similar(r); inplace = true)
    lmfit(R, p0, wt; kwargs...)
end

#for inplace f only
function lmfit(f!, p0::AbstractArray, wt::AbstractArray, r::AbstractArray; autodiff = :finite, kwargs...)
    autodiff = autodiff == :forwarddiff ? :forward : autodiff
    R = OnceDifferentiable(f!, p0, similar(r); inplace = true, autodiff = autodiff)
    lmfit(R, p0, wt; kwargs...)
end
=======
#experimental geo, I let the `inplace` machinery but it isn't avilable yet
function lmfit(f, g, avv!, p0::AbstractArray, wt::AbstractArray; inplacejac = false, kwargs...)
    r = f(p0)
    finalf = inplacejac ? f!_from_f(f,r) : f 
    R = OnceDifferentiable(finalf, g, p0, similar(r); inplace = inplacejac)
   
    lmfit(R, avv!, p0, wt;kwargs...)
end

>>>>>>> 00f282d2

function lmfit(f, p0::AbstractArray, wt::AbstractArray; autodiff = :finite, kwargs...)
    # this is a convenience function for the curve_fit() methods
    # which assume f(p) is the cost functionj i.e. the residual of a
    # model where
    #   model(xpts, params...) = ydata + error (noise)

    # this minimizes f(p) using a least squares sum of squared error:
    #   rss = sum(f(p)^2)
    #
    # returns p, f(p), g(p) where
    #   p    : best fit parameters
    #   f(p) : function evaluated at best fit p, (weighted) residuals
    #   g(p) : estimated Jacobian at p (Jacobian with respect to p)

    # construct Jacobian function, which uses finite difference method
    r = f(p0)
    autodiff = autodiff == :forwarddiff ? :forward : autodiff
    R = OnceDifferentiable(f, p0, similar(r); inplace = false, autodiff = autodiff)
    lmfit(R, p0, wt; kwargs...)
end

function lmfit(R::OnceDifferentiable, p0::AbstractArray, wt::AbstractArray; autodiff = :finite, kwargs...)
    results = levenberg_marquardt(R, p0; kwargs...)
    p = minimizer(results)
    return LsqFitResult(p, value!(R, p), jacobian!(R, p), converged(results), wt)
end

"""
    curve_fit(model, xdata, ydata, p0) -> fit
Fit data to a non-linear `model`. `p0` is an initial model parameter guess (see Example).
The return object is a composite type (`LsqFitResult`), with some interesting values:

* `fit.resid` : residuals = vector of residuals
* `fit.jacobian` : estimated Jacobian at solution

additionally, it is possible to quiry the degrees of freedom with

* `dof(fit)`
* `coef(fit)`

## Example
```julia
# a two-parameter exponential model
# x: array of independent variables
# p: array of model parameters
model(x, p) = p[1]*exp.(-x.*p[2])

# some example data
# xdata: independent variables
# ydata: dependent variable
xdata = range(0, stop=10, length=20)
ydata = model(xdata, [1.0 2.0]) + 0.01*randn(length(xdata))
p0 = [0.5, 0.5]

fit = curve_fit(model, xdata, ydata, p0)
```
"""
function curve_fit end

<<<<<<< HEAD
function curve_fit(model, xdata::AbstractArray, ydata::AbstractArray, p0::AbstractArray; inplace = false, kwargs...)
    check_data_health(xdata, ydata)
=======
function curve_fit(model, xpts::AbstractArray, ydata::AbstractArray, p0; kwargs...)
>>>>>>> 00f282d2
    # construct the cost function
    T = eltype(ydata)

    if inplace
        f! = (F,p)  -> (model(F,xdata,p); @. F = F - ydata)
        lmfit(f!, p0, T[], ydata; kwargs...)
    else
        f = (p) -> model(xdata, p) - ydata
        lmfit(f,p0,T[]; kwargs...)
    end
end

function curve_fit(model, jacobian_model,
<<<<<<< HEAD
            xdata::AbstractArray, ydata::AbstractArray, p0::AbstractArray; inplace = false, kwargs...)
    check_data_health(xdata, ydata)

=======
            xpts::AbstractArray, ydata::AbstractArray, p0; kwargs...)
    f(p) = model(xpts, p) - ydata
    g(p) = jacobian_model(xpts, p)
>>>>>>> 00f282d2
    T = eltype(ydata)

    if inplace
        f! = (F,p) -> (model(F,xdata,p); @. F = F - ydata)
        g! = (G,p)  -> jacobian_model(G, xdata, p)
        lmfit(f!, g!, p0, T[], similar(ydata); kwargs...)
    else 
        f = (p) -> model(xdata, p) - ydata
        g = (p) -> jacobian_model(xdata, p)
        lmfit(f, g, p0, T[]; kwargs...)
    end
end

<<<<<<< HEAD
function curve_fit(model, xdata::AbstractArray, ydata::AbstractArray, wt::AbstractArray{T}, p0::AbstractArray; inplace = false, kwargs...) where T
    check_data_health(xdata, ydata)
=======
function curve_fit(model, xpts::AbstractArray, ydata::AbstractArray, wt::AbstractArray{T}, p0; kwargs...) where T
>>>>>>> 00f282d2
    # construct a weighted cost function, with a vector weight for each ydata
    # for example, this might be wt = 1/sigma where sigma is some error term
    u = sqrt.(wt) # to be consistant with the matrix form
    
    if inplace
        f! = (F,p) -> (model(F,xdata,p); @. F = u*(F - ydata))
        lmfit(f!, p0, wt, ydata; kwargs...)
    else
        f = (p)  -> u .* ( model(xdata, p) - ydata )
        lmfit(f,p0,wt; kwargs...)
    end
end

function curve_fit(model, jacobian_model,
<<<<<<< HEAD
            xdata::AbstractArray, ydata::AbstractArray, wt::AbstractArray{T}, p0; inplace = false, kwargs...) where T
    check_data_health(xdata, ydata)
=======
            xpts::AbstractArray, ydata::AbstractArray, wt::AbstractArray{T}, p0; kwargs...) where T

>>>>>>> 00f282d2
    u = sqrt.(wt) # to be consistant with the matrix form

    if inplace
        f! = (F,p) -> (model(F,xdata,p); @. F = u*(F - ydata))
        g! = (G,p) -> (jacobian_model(G, xdata, p); @. G = u*G )
        lmfit(f!, g!, p0, wt, ydata; kwargs...)
    else 
        f = (p) -> u .* ( model(xdata, p) - ydata )
        g = (p) -> u .* ( jacobian_model(xdata, p) )
        lmfit(f, g, p0, wt; kwargs...)
    end
end

<<<<<<< HEAD
function curve_fit(model, xdata::AbstractArray, ydata::AbstractArray, wt::AbstractArray{T,2}, p0; kwargs...) where T
    check_data_health(xdata, ydata)

=======
function curve_fit(model, xpts::AbstractArray, ydata::AbstractArray, wt::AbstractArray{T,2}, p0; kwargs...) where T
>>>>>>> 00f282d2
    # as before, construct a weighted cost function with where this
    # method uses a matrix weight.
    # for example: an inverse_covariance matrix

    # Cholesky is effectively a sqrt of a matrix, which is what we want
    # to minimize in the least-squares of levenberg_marquardt()
    # This requires the matrix to be positive definite
    u = cholesky(wt).U

    f(p) = u * ( model(xdata, p) - ydata )
    lmfit(f,p0,wt; kwargs...)
end

function curve_fit(model, jacobian_model,
<<<<<<< HEAD
            xdata::AbstractArray, ydata::AbstractArray, wt::AbstractArray{T,2}, p0; kwargs...) where T
    check_data_health(xdata, ydata)

=======
            xpts::AbstractArray, ydata::AbstractArray, wt::AbstractArray{T,2}, p0; kwargs...) where T
>>>>>>> 00f282d2
    u = cholesky(wt).U

    f(p) = u * ( model(xdata, p) - ydata )
    g(p) = u * ( jacobian_model(xdata, p) )
    lmfit(f, g, p0, wt; kwargs...)
end

function estimate_covar(fit::LsqFitResult)
    # computes covariance matrix of fit parameters
    J = fit.jacobian

    if isempty(fit.wt)
        r = fit.resid

        # compute the covariance matrix from the QR decomposition
        Q, R = qr(J)
        Rinv = inv(R)
        covar = Rinv*Rinv'*mse(fit)
    else
        covar = inv(J'*J)
    end

    return covar
end

function StatsBase.stderror(fit::LsqFitResult; rtol::Real=NaN, atol::Real=0)
    # computes standard error of estimates from
    #   fit   : a LsqFitResult from a curve_fit()
    #   atol  : absolute tolerance for approximate comparisson to 0.0 in negativity check
    #   rtol  : relative tolerance for approximate comparisson to 0.0 in negativity check
    covar = estimate_covar(fit)
    # then the standard errors are given by the sqrt of the diagonal
    vars = diag(covar)
    vratio = minimum(vars)/maximum(vars)
    if !isapprox(vratio, 0.0, atol=atol, rtol=isnan(rtol) ? Base.rtoldefault(vratio, 0.0, 0) : rtol) && vratio < 0.0
        error("Covariance matrix is negative for atol=$atol and rtol=$rtol")
    end
    return sqrt.(abs.(vars))
end

function margin_error(fit::LsqFitResult, alpha=0.05; rtol::Real=NaN, atol::Real=0)
    # computes margin of error at alpha significance level from
    #   fit   : a LsqFitResult from a curve_fit()
    #   alpha : significance level, e.g. alpha=0.05 for 95% confidence
    #   atol  : absolute tolerance for approximate comparisson to 0.0 in negativity check
    #   rtol  : relative tolerance for approximate comparisson to 0.0 in negativity check
    std_errors = stderror(fit; rtol=rtol, atol=atol)
    dist = TDist(dof(fit))
    critical_values = quantile(dist, 1 - alpha/2)
    # scale standard errors by quantile of the student-t distribution (critical values)
    return std_errors * critical_values
end

function confidence_interval(fit::LsqFitResult, alpha=0.05; rtol::Real=NaN, atol::Real=0)
    # computes confidence intervals at alpha significance level from
    #   fit   : a LsqFitResult from a curve_fit()
    #   alpha : significance level, e.g. alpha=0.05 for 95% confidence
    #   atol  : absolute tolerance for approximate comparisson to 0.0 in negativity check
    #   rtol  : relative tolerance for approximate comparisson to 0.0 in negativity check
    std_errors = stderror(fit; rtol=rtol, atol=atol)
    margin_of_errors = margin_error(fit, alpha; rtol=rtol, atol=atol)
    confidence_intervals = collect(zip(coef(fit) - margin_of_errors, coef(fit) + margin_of_errors))
end

@deprecate standard_errors(args...; kwargs...) stderror(args...; kwargs...)
@deprecate estimate_errors(fit::LsqFitResult, confidence=0.95; rtol::Real=NaN, atol::Real=0) margin_error(fit, 1-confidence; rtol=rtol, atol=atol)<|MERGE_RESOLUTION|>--- conflicted
+++ resolved
@@ -15,7 +15,6 @@
 StatsBase.residuals(lfr::LsqFitResult) = lfr.resid
 mse(lfr::LsqFitResult) = rss(lfr)/dof(lfr)
 
-<<<<<<< HEAD
 function check_data_health(xdata, ydata)
     if any(isinf, xdata) || any(isinf, ydata) || any(isnan, xdata) || any(isnan, ydata)
         error("Data contains `Inf` or `NaN` values and a fit cannot be performed")
@@ -24,39 +23,30 @@
 
 # provide a method for those who have their own (non inplace) Jacobian function
 function lmfit(f, g, p0::AbstractArray, wt::AbstractArray; kwargs...)
-=======
-# provide a method for those who have their own Jacobian function
-function lmfit(f, g, p0::AbstractArray, wt::AbstractArray; autodiff = :finite, kwargs...)
->>>>>>> 00f282d2
     r = f(p0)
     R = OnceDifferentiable(f, g, p0, similar(r); inplace = false)
     lmfit(R, p0, wt; kwargs...)
 end
 
-<<<<<<< HEAD
 #for inplace f and inplace g
-function lmfit(f!, g!, p0::AbstractArray, wt::AbstractArray, r::AbstractArray; kwargs...)
-    R = OnceDifferentiable(f!, g!, p0, similar(r); inplace = true)
+function lmfit(f, g, p0::AbstractArray, wt::AbstractArray, r::AbstractArray; inplace=false, kwargs...)
+    R = OnceDifferentiable(f, g, p0, similar(r); inplace = true)
     lmfit(R, p0, wt; kwargs...)
 end
 
 #for inplace f only
-function lmfit(f!, p0::AbstractArray, wt::AbstractArray, r::AbstractArray; autodiff = :finite, kwargs...)
-    autodiff = autodiff == :forwarddiff ? :forward : autodiff
-    R = OnceDifferentiable(f!, p0, similar(r); inplace = true, autodiff = autodiff)
-    lmfit(R, p0, wt; kwargs...)
-end
-=======
+function lmfit(f, p0::AbstractArray, wt::AbstractArray, r::AbstractArray; inplace=false, autodiff = :finite, kwargs...)
+    R = OnceDifferentiable(f, p0, similar(r); inplace = true, autodiff = autodiff)
+    lmfit(R, p0, wt; kwargs...)
+end
+
 #experimental geo, I let the `inplace` machinery but it isn't avilable yet
-function lmfit(f, g, avv!, p0::AbstractArray, wt::AbstractArray; inplacejac = false, kwargs...)
-    r = f(p0)
-    finalf = inplacejac ? f!_from_f(f,r) : f 
-    R = OnceDifferentiable(finalf, g, p0, similar(r); inplace = inplacejac)
-   
+function lmfit(f, g, avv!, p0::AbstractArray, wt::AbstractArray; inplace = false, kwargs...)
+
+    R = OnceDifferentiable(f, p0, similar(r); inplace = true)
+
     lmfit(R, avv!, p0, wt;kwargs...)
 end
-
->>>>>>> 00f282d2
 
 function lmfit(f, p0::AbstractArray, wt::AbstractArray; autodiff = :finite, kwargs...)
     # this is a convenience function for the curve_fit() methods
@@ -117,12 +107,8 @@
 """
 function curve_fit end
 
-<<<<<<< HEAD
 function curve_fit(model, xdata::AbstractArray, ydata::AbstractArray, p0::AbstractArray; inplace = false, kwargs...)
     check_data_health(xdata, ydata)
-=======
-function curve_fit(model, xpts::AbstractArray, ydata::AbstractArray, p0; kwargs...)
->>>>>>> 00f282d2
     # construct the cost function
     T = eltype(ydata)
 
@@ -131,43 +117,33 @@
         lmfit(f!, p0, T[], ydata; kwargs...)
     else
         f = (p) -> model(xdata, p) - ydata
-        lmfit(f,p0,T[]; kwargs...)
+        lmfit(f, p0, T[]; kwargs...)
     end
 end
 
 function curve_fit(model, jacobian_model,
-<<<<<<< HEAD
             xdata::AbstractArray, ydata::AbstractArray, p0::AbstractArray; inplace = false, kwargs...)
     check_data_health(xdata, ydata)
 
-=======
-            xpts::AbstractArray, ydata::AbstractArray, p0; kwargs...)
-    f(p) = model(xpts, p) - ydata
-    g(p) = jacobian_model(xpts, p)
->>>>>>> 00f282d2
     T = eltype(ydata)
 
     if inplace
         f! = (F,p) -> (model(F,xdata,p); @. F = F - ydata)
         g! = (G,p)  -> jacobian_model(G, xdata, p)
         lmfit(f!, g!, p0, T[], similar(ydata); kwargs...)
-    else 
+    else
         f = (p) -> model(xdata, p) - ydata
         g = (p) -> jacobian_model(xdata, p)
         lmfit(f, g, p0, T[]; kwargs...)
     end
 end
 
-<<<<<<< HEAD
 function curve_fit(model, xdata::AbstractArray, ydata::AbstractArray, wt::AbstractArray{T}, p0::AbstractArray; inplace = false, kwargs...) where T
     check_data_health(xdata, ydata)
-=======
-function curve_fit(model, xpts::AbstractArray, ydata::AbstractArray, wt::AbstractArray{T}, p0; kwargs...) where T
->>>>>>> 00f282d2
     # construct a weighted cost function, with a vector weight for each ydata
     # for example, this might be wt = 1/sigma where sigma is some error term
     u = sqrt.(wt) # to be consistant with the matrix form
-    
+
     if inplace
         f! = (F,p) -> (model(F,xdata,p); @. F = u*(F - ydata))
         lmfit(f!, p0, wt, ydata; kwargs...)
@@ -178,33 +154,24 @@
 end
 
 function curve_fit(model, jacobian_model,
-<<<<<<< HEAD
             xdata::AbstractArray, ydata::AbstractArray, wt::AbstractArray{T}, p0; inplace = false, kwargs...) where T
     check_data_health(xdata, ydata)
-=======
-            xpts::AbstractArray, ydata::AbstractArray, wt::AbstractArray{T}, p0; kwargs...) where T
-
->>>>>>> 00f282d2
     u = sqrt.(wt) # to be consistant with the matrix form
 
     if inplace
         f! = (F,p) -> (model(F,xdata,p); @. F = u*(F - ydata))
         g! = (G,p) -> (jacobian_model(G, xdata, p); @. G = u*G )
         lmfit(f!, g!, p0, wt, ydata; kwargs...)
-    else 
+    else
         f = (p) -> u .* ( model(xdata, p) - ydata )
         g = (p) -> u .* ( jacobian_model(xdata, p) )
         lmfit(f, g, p0, wt; kwargs...)
     end
 end
 
-<<<<<<< HEAD
 function curve_fit(model, xdata::AbstractArray, ydata::AbstractArray, wt::AbstractArray{T,2}, p0; kwargs...) where T
     check_data_health(xdata, ydata)
 
-=======
-function curve_fit(model, xpts::AbstractArray, ydata::AbstractArray, wt::AbstractArray{T,2}, p0; kwargs...) where T
->>>>>>> 00f282d2
     # as before, construct a weighted cost function with where this
     # method uses a matrix weight.
     # for example: an inverse_covariance matrix
@@ -219,13 +186,9 @@
 end
 
 function curve_fit(model, jacobian_model,
-<<<<<<< HEAD
             xdata::AbstractArray, ydata::AbstractArray, wt::AbstractArray{T,2}, p0; kwargs...) where T
     check_data_health(xdata, ydata)
 
-=======
-            xpts::AbstractArray, ydata::AbstractArray, wt::AbstractArray{T,2}, p0; kwargs...) where T
->>>>>>> 00f282d2
     u = cholesky(wt).U
 
     f(p) = u * ( model(xdata, p) - ydata )
