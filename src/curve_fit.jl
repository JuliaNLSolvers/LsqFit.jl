--- conflicted
+++ resolved
@@ -143,7 +143,6 @@
             xpts::AbstractArray, ydata::AbstractArray, wt::AbstractArray{T}, p0; inplace = false, kwargs...) where T
 
     u = sqrt.(wt) # to be consistant with the matrix form
-<<<<<<< HEAD
 
     if inplace
         f! = (F,p) -> (model(F,xpts,p); @. F = u*(F - ydata))
@@ -154,13 +153,6 @@
         g = (p) -> u .* ( jacobian_model(xpts, p) )
         lmfit(f, g, p0, wt; kwargs...)
     end
-
-
-=======
-    f(p) = u .* ( model(xpts, p) - ydata )
-    g(p) = u .* ( jacobian_model(xpts, p) )
-    lmfit(f, g, p0, wt; kwargs...)
->>>>>>> 5accf10f
 end
 
 function curve_fit(model::Function, xpts::AbstractArray, ydata::AbstractArray, wt::AbstractArray{T,2}, p0; kwargs...) where T
