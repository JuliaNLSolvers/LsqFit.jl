--- conflicted
+++ resolved
@@ -13,11 +13,8 @@
 
 [compat]
 Distributions = "0.18, 0.19, 0.20, 0.21"
-<<<<<<< HEAD
 NLSolversBase = "7.5"
-=======
 StatsBase = "0.32"
->>>>>>> 3675094e
 OptimBase = "2.0"
 julia = "1"
 
